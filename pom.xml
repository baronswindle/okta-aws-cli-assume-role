--- conflicted
+++ resolved
@@ -90,15 +90,8 @@
             <artifactId>opensaml-xmlsec-impl</artifactId>
             <version>${opensaml.version}</version>
         </dependency>
-<<<<<<< HEAD
 
         <!-- Runtime dependencies -->
-        <dependency>
-            <groupId>org.slf4j</groupId>
-            <artifactId>slf4j-nop</artifactId>
-            <version>${slf4j.version}</version>
-            <scope>runtime</scope>
-        </dependency>
         <dependency>
             <groupId>org.openjfx</groupId>
             <artifactId>javafx-web</artifactId>
@@ -106,37 +99,18 @@
         </dependency>
 
         <!-- Test dependencies -->
-=======
->>>>>>> ed41d7ce
         <dependency>
             <groupId>org.junit.jupiter</groupId>
             <artifactId>junit-jupiter-engine</artifactId>
             <version>${junit.jupiter.version}</version>
             <scope>test</scope>
         </dependency>
-<<<<<<< HEAD
         <dependency>
             <groupId>org.mockito</groupId>
             <artifactId>mockito-core</artifactId>
             <version>2.22.0</version>
             <scope>test</scope>
         </dependency>
-        <!-- To avoid compiler warnings about @API annotations in JUnit code -->
-        <dependency>
-            <groupId>org.apiguardian</groupId>
-            <artifactId>apiguardian-api</artifactId>
-            <version>1.0.0</version>
-            <scope>test</scope>
-        </dependency>
-        <!-- Dynamic dependency of commons-configuration -->
-        <dependency>
-            <groupId>commons-beanutils</groupId>
-            <artifactId>commons-beanutils</artifactId>
-            <version>1.9.3</version>
-            <scope>runtime</scope>
-        </dependency>
-=======
->>>>>>> ed41d7ce
     </dependencies>
 
     <distributionManagement>
